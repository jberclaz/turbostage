--- conflicted
+++ resolved
@@ -202,22 +202,7 @@
         self._thread_pool.start(fetch_task)
 
     def load_games(self):
-<<<<<<< HEAD
         rows = self._gamedb.get_games_with_local_versions()
-=======
-        conn = sqlite3.connect(self.db_path)
-        cursor = conn.cursor()
-        cursor.execute(
-            """
-            SELECT g.title, g.release_date, g.genre, v.version, g.igdb_id
-            FROM games g
-                     JOIN versions v ON g.id = v.game_id
-                     JOIN local_versions lv ON v.id = lv.version_id;
-            """
-        )
-        rows = cursor.fetchall()
-        conn.close()
->>>>>>> 0bd60d35
 
         self.game_table.setSortingEnabled(False)
         self.game_table.setRowCount(len(rows))
@@ -403,29 +388,12 @@
 
     def _on_run_game_setup(self):
         game_id, _ = self.selected_game
-<<<<<<< HEAD
         version_info = self._gamedb.get_version_info_by_game_id(game_id)
         if not version_info:
             return
 
         # version_info format: (version_id, executable, config, cycles, archive)
         version_id, _, _, _, game_archive = version_info
-=======
-        conn = sqlite3.connect(self.db_path)
-        cursor = conn.cursor()
-        cursor.execute(
-            """
-            SELECT lv.archive, v.id
-            FROM games g
-                     JOIN versions v ON g.id = v.game_id
-                     JOIN local_versions lv ON v.id = lv.version_id
-            WHERE g.igdb_id = ?
-            """,
-            (game_id,),
-        )
-        rows = cursor.fetchall()
-        conn.close()
->>>>>>> 0bd60d35
 
         settings = QSettings("jberclaz", "TurboStage")
         games_path = str(settings.value("app/games_path", ""))
